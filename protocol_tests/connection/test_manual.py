--- conflicted
+++ resolved
@@ -7,11 +7,8 @@
 import pytest
 
 from aries_staticagent import Message, crypto
-<<<<<<< HEAD
 from voluptuous import Schema, Optional
-=======
 from reporting import meta
->>>>>>> 209dff0b
 from .. import MessageSchema
 
 DIDDOC_SCHEMA = Schema({
