--- conflicted
+++ resolved
@@ -84,21 +84,12 @@
                 await self.frontchannels[recipient].handle(packed_message)
 
     def new_frontchannel(
-<<<<<<< HEAD
-        self,
-        *,
-        their_vk: Union[bytes, str] = None,
-        recipients: [Union[bytes, str]] = None,
-        routing_keys: [Union[bytes, str]] = None,
-        endpoint: str = None) -> StaticConnection:
-=======
             self,
             *,
             their_vk: Union[bytes, str] = None,
             recipients: [Union[bytes, str]] = None,
             routing_keys: [Union[bytes, str]] = None,
             endpoint: str = None) -> StaticConnection:
->>>>>>> 6170f2ae
         """
         Create a new connection and add it as a frontchannel.
 
@@ -141,21 +132,12 @@
 
     @contextmanager
     def temporary_channel(
-<<<<<<< HEAD
-        self,
-        *,
-        their_vk: Union[bytes, str] = None,
-        recipients: [Union[bytes, str]] = None,
-        routing_keys: [Union[bytes, str]] = None,
-        endpoint: str = None) -> StaticConnection:
-=======
             self,
             *,
             their_vk: Union[bytes, str] = None,
             recipients: [Union[bytes, str]] = None,
             routing_keys: [Union[bytes, str]] = None,
             endpoint: str = None) -> StaticConnection:
->>>>>>> 6170f2ae
         """Use 'with' statement to use a temporary channel."""
         channel = self.new_frontchannel(
             their_vk=their_vk, endpoint=endpoint, recipients=recipients,
