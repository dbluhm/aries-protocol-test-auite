--- conflicted
+++ resolved
@@ -5,10 +5,7 @@
 import re
 import uuid
 from collections import namedtuple
-<<<<<<< HEAD
 from enum import Enum
-=======
->>>>>>> 6170f2ae
 
 from voluptuous import Schema, Optional, And, Extra, Match
 from aries_staticagent import Message, crypto
@@ -34,13 +31,8 @@
     # DIDDoc specification is very flexible: https://w3c-ccg.github.io
     # This particular schema covers Ed25519 keys. All key types here:
     # https://w3c-ccg.github.io/ld-cryptosuite-registry/
-<<<<<<< HEAD
     EXPECTED_SERVICE_TYPE = 'did-communication'
     EXPECTED_SERVICE_SUFFIX = 'did-communication'
-=======
-    EXPECTED_SERVICE_TYPE = 'IndyAgent'
-    EXPECTED_SERVICE_SUFFIX = 'indy'
->>>>>>> 6170f2ae
 
     PUBLIC_KEY_VALIDATOR = Schema({
         "id": str,
@@ -67,11 +59,7 @@
             # Service contains at least one agent service
             AtLeastOne(
                 {
-<<<<<<< HEAD
-                    'id': Match('.*{}$'.format(EXPECTED_SERVICE_SUFFIX)),
-=======
                     'id': Match('.*;{}$'.format(EXPECTED_SERVICE_SUFFIX)),
->>>>>>> 6170f2ae
                     'type': EXPECTED_SERVICE_TYPE,
                     'priority': int,
                     'recipientKeys': [str],
@@ -148,11 +136,7 @@
         if not service:
             raise NoSuitableService(
                 'No Service with type {} found in DID Document'
-<<<<<<< HEAD
-                    .format(DIDDoc.EXPECTED_SERVICE_TYPE)
-=======
                 .format(DIDDoc.EXPECTED_SERVICE_TYPE)
->>>>>>> 6170f2ae
             )
 
         return TheirInfo(
