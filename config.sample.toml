## Aries Protocol Test Suite Sample Configuration ##

[config]
# HTTP Server options
host = "localhost"
port = 3000

# Endpoint reported to other agents
endpoint = "http://localhost:3000"
backchannel = 'default.ManualBackchannel'

#
# The 'provider' variable is used to dynamically load a provider.
# A provider is required to test the issue-credential protocol family.
# The Indy provider is specified as follows:
#    provider = 'indy_provider.IndyProvider'
# The Indy provider requires 'genesis_url' to be set to a URL from which the genesis
# transaction file can be downloaded.  For example, it could be similar to the following:
#    genesis_url = 'http://ledger/sandbox/pool_transactions_genesis'
#

# List of regular expressions used to select tests.
# If a test name matches at least one regex in this list, it will be selected
# for execution. matches the @meta data in the desired tests, 
# for example 'connections,1.0,inviter,response-post-sig-verify-valid'.
tests = [
    "connections.*",
<<<<<<< HEAD
    "discover-features.*",
    # "issue-credential.*",
=======
>>>>>>> 9b562e8f
]

[config.subject]
# Name and version reported in interop profile of test subject
name = "MyAgent"
version = "1.0.0"
# Endpoint used for backchannel
endpoint="http://localhost:3001"<|MERGE_RESOLUTION|>--- conflicted
+++ resolved
@@ -25,11 +25,8 @@
 # for example 'connections,1.0,inviter,response-post-sig-verify-valid'.
 tests = [
     "connections.*",
-<<<<<<< HEAD
     "discover-features.*",
     # "issue-credential.*",
-=======
->>>>>>> 9b562e8f
 ]
 
 [config.subject]
